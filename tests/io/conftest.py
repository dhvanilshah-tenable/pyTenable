--- conflicted
+++ resolved
@@ -1,4 +1,3 @@
-<<<<<<< HEAD
 import pytest, os, uuid
 from tenable.io import TenableIO
 from tenable.errors import *
@@ -134,123 +133,4 @@
     scan_list = [id['id'] for id in list(filter(lambda value: value['status'] == 'completed', api.scans.list()))]
     if scan_list:
         return {'results': api.scans.results(scan_list[0]), 'id': scan_list[0]}
-    raise NotFoundError("Scan not found")
-=======
-import pytest, os, uuid
-from tenable.io import TenableIO
-from tenable.errors import *
-from tests.checker import check, single
-
-SCAN_ID_WITH_RESULTS = 6799
-
-@pytest.fixture(scope='module')
-def vcr_config():
-    return {
-        'filter_headers': [
-            ('X-APIKeys', 'accessKey=TIO_ACCESS_KEY;secretKey=TIO_SECRET_KEY'),
-            ('x-request-uuid', 'ffffffffffffffffffffffffffffffff'),
-        ],
-    }
-
-@pytest.fixture
-def api():
-    return TenableIO(
-        os.getenv('TIO_TEST_ADMIN_ACCESS', 'ffffffffffffffffffffffffffffffff'),
-        os.getenv('TIO_TEST_ADMIN_SECRET', 'ffffffffffffffffffffffffffffffff'),
-        vendor='pytest',
-        product='pytenable-automated-testing')
-
-@pytest.fixture
-def stdapi():
-    return TenableIO(
-        os.getenv('TIO_TEST_STD_ACCESS', 'ffffffffffffffffffffffffffffffff'),
-        os.getenv('TIO_TEST_STD_SECRET', 'ffffffffffffffffffffffffffffffff'),
-        vendor='pytest',
-        product='pytenable-automated-testing')
-
-@pytest.fixture
-def agent(request, api):
-    return api.agents.list().next()
-
-@pytest.fixture
-def folder(request, api):
-    folder = api.folders.create(str(uuid.uuid4())[:20])
-    def teardown():
-        try:
-            api.folders.delete(folder)
-        except NotFoundError:
-            pass
-    request.addfinalizer(teardown)
-    return folder
-
-@pytest.fixture
-def policy(request, api):
-    policy = api.policies.create({
-        'credentials': {'add': {}, 'delete': [], 'edit': {}},
-        'settings': {
-            'name': str(uuid.uuid4()),
-        },
-        'uuid': '731a8e52-3ea6-a291-ec0a-d2ff0619c19d7bd788d6be818b65'
-    })
-    def teardown():
-        try:
-            api.policies.delete(policy['policy_id'])
-        except NotFoundError:
-            pass
-    request.addfinalizer(teardown)
-    return policy
-
-@pytest.fixture
-def user(request, api):
-    user = api.users.create(
-        '{}@tenable.com'.format(uuid.uuid4()),
-        '{}Tt!'.format(uuid.uuid4()),
-        64)
-    def teardown():
-        try:
-            api.users.delete(user['id'])
-        except NotFoundError:
-            pass
-    request.addfinalizer(teardown)
-    return user
-
-@pytest.fixture
-def scanner(request, api):
-    scanners = api.scanners.list()
-    for scanner in scanners:
-        if scanner['user_permissions'] == 128 and not scanner['pool']:
-            return scanner
-
-
-@pytest.fixture
-def scannergroup(request, api):
-    scannergroup = api.scanner_groups.create(str(uuid.uuid4()))
-    def teardown():
-        try:
-            api.scanner_groups.delete(scannergroup['id'])
-        except NotFoundError:
-            pass
-    request.addfinalizer(teardown)
-    return scannergroup
-
-@pytest.fixture
-def scan(request, api):
-    scan = api.scans.create(
-        name='pytest: {}'.format(uuid.uuid4()),
-        template='basic',
-        targets=['127.0.0.1'])
-    def teardown():
-        try:
-            api.scans.delete(scan['id'])
-        except NotFoundError:
-            pass
-    request.addfinalizer(teardown)
-    return scan
-
-@pytest.fixture
-def scan_results(request, api):
-    scan_list = [id['id'] for id in list(filter(lambda value: value['status'] == 'completed', api.scans.list()))]
-    if scan_list:
-        return {'results': api.scans.results(scan_list[0]), 'id': scan_list[0]}
-    raise NotFoundError("Scan not found")
->>>>>>> 30d4778f
+    raise NotFoundError("Scan not found")