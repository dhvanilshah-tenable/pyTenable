--- conflicted
+++ resolved
@@ -3,14 +3,9 @@
 import os
 import uuid
 import pytest
+from tenable.errors import NotFoundError
 from tenable.io import TenableIO
-<<<<<<< HEAD
-from tenable.errors import NotFoundError
-=======
-from tests.checker import check, single
->>>>>>> 3616c4d2
 from tests.pytenable_log_handler import setup_logging_to_file, log_exception
-from tenable.errors import NotFoundError
 
 SCAN_ID_WITH_RESULTS = 6799
 
