--- conflicted
+++ resolved
@@ -55,25 +55,15 @@
         'type': 'distro',
         'operator': 'match',
         'terms': ['win',]
-<<<<<<< HEAD
-    }]} == api.agents._parse_filters(fitem, fset, rtype='accessgroup')
-
-def test_base_parse_filter_assets(api, fitem, fset):
-=======
     }]} == getattr(api.agents, '_parse_filters')(fitem, fset, rtype='accessgroup')
 
 def test_base_parse_filter_assets(api, fitem, fset):
     '''
     test to parse filters with rtype as assets
     '''
->>>>>>> 59ee052b
     fitem = [(fitem[0][0], fitem[0][1], [fitem[0][2]])]
     assert {'asset': [{
         'field': 'distro',
         'operator': 'match',
         'value': 'win'
-<<<<<<< HEAD
-    }]} == api.agents._parse_filters(fitem, fset, rtype='assets')
-=======
-    }]} == getattr(api.agents, '_parse_filters')(fitem, fset, rtype='assets')
->>>>>>> 59ee052b
+    }]} == getattr(api.agents, '_parse_filters')(fitem, fset, rtype='assets')