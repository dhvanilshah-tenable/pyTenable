--- conflicted
+++ resolved
@@ -4,15 +4,11 @@
 import pytest
 from marshmallow.exceptions import ValidationError
 
-<<<<<<< HEAD
 from tenable.io.v3.base.schema.explore.filters import FilterSchema
 from tenable.io.v3.base.schema.explore.search import (SearchSchema,
                                                       SearchWASSchema,
                                                       SortSchema, SortType)
-=======
-from tenable.io.v3.base.schema.explore.search import (SearchSchema, SortSchema,
-                                                      SortType)
->>>>>>> 4fea4e0e
+
 
 SEARCH_DATA = dict(
     fields=['bios_name', 'name'],
