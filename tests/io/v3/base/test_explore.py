--- conflicted
+++ resolved
@@ -268,7 +268,6 @@
 
 
 @responses.activate
-<<<<<<< HEAD
 def test_search_response_was(api):
     responses.add(
         responses.POST,
@@ -285,7 +284,8 @@
     )
     assert isinstance(response, Response)
     assert RESPONSE_WAS_API == response.json()
-=======
+    
+    
 def test_details_lookup(api):
     '''
     Test details lookup endpoint
@@ -302,5 +302,4 @@
     path: str = 'api/v3/assets/00000000-0000-0000-0000-000000000000'
     res = ExploreBaseEndpoint(api)._details(path, return_csv=True)
 
-    assert res == sample_respose
->>>>>>> 4fea4e0e
+    assert res == sample_respose