from restfly.utils import dict_clean, dict_merge, url_validator  # noqa: F401


def policy_settings(item):
    '''
    Recursive function to attempt to pull out the various settings from scan
    policy settings in the editor format.
    '''
    resp = dict()
<<<<<<< HEAD
    if 'id' in item and ('default' in item
                         or ('type' in item and item['type'] in [
                            'file',
                            'checkbox',
                            'entry',
                            'textarea',
                            'medium-fixed-entry',
                            'password'])):
        # if we find both an 'id' and a 'default' attribute, or if we find
        # a 'type' attribute matching one of the known attribute types, then
        # we will parse out the data and append it to the response dictionary
        if not 'default' in item:  # noqa: E713
            item['default'] = ""
=======
    if 'id' in item and (
        'default' in item
        or (
            'type' in item
            and item['type']
            in [
                'file',
                'checkbox',
                'entry',
                'textarea',
                'medium-fixed-entry',
                'password',
            ]
        )
    ):
        # if we find both an 'id' and a 'default' attribute, or if we find
        # a 'type' attribute matching one of the known attribute types, then
        # we will parse out the data and append it to the response dictionary
        if 'default' not in item:
            item['default'] = ''
>>>>>>> 3740d444
        resp[item['id']] = item['default']

    for key in item.keys():
        # here we will attempt to recurse down both a list of sub-
        # documents and an explicitly defined sub-document within the
        # editor data-structure.
        if key == 'modes':
            continue
        if (
            isinstance(item[key], list)
            and len(item[key]) > 0
            and isinstance(item[key][0], dict)
        ):
            for i in item[key]:
                resp = dict_merge(resp, policy_settings(i))
        if isinstance(item[key], dict):
            resp = dict_merge(resp, policy_settings(item[key]))

    # Return the key-value pair.
    return resp<|MERGE_RESOLUTION|>--- conflicted
+++ resolved
@@ -7,21 +7,6 @@
     policy settings in the editor format.
     '''
     resp = dict()
-<<<<<<< HEAD
-    if 'id' in item and ('default' in item
-                         or ('type' in item and item['type'] in [
-                            'file',
-                            'checkbox',
-                            'entry',
-                            'textarea',
-                            'medium-fixed-entry',
-                            'password'])):
-        # if we find both an 'id' and a 'default' attribute, or if we find
-        # a 'type' attribute matching one of the known attribute types, then
-        # we will parse out the data and append it to the response dictionary
-        if not 'default' in item:  # noqa: E713
-            item['default'] = ""
-=======
     if 'id' in item and (
         'default' in item
         or (
@@ -42,7 +27,6 @@
         # we will parse out the data and append it to the response dictionary
         if 'default' not in item:
             item['default'] = ''
->>>>>>> 3740d444
         resp[item['id']] = item['default']
 
     for key in item.keys():
