--- conflicted
+++ resolved
@@ -1,8 +1,4 @@
-<<<<<<< HEAD
-from restfly.utils import dict_clean, dict_merge, url_validator  # noqa :  F401
-=======
 from restfly.utils import dict_clean, dict_merge, url_validator  # noqa: F401
->>>>>>> af3100ee
 
 
 def policy_settings(item):
@@ -11,21 +7,6 @@
     policy settings in the editor format.
     '''
     resp = dict()
-<<<<<<< HEAD
-    if 'id' in item and ('default' in item
-                         or ('type' in item and item['type'] in [
-                            'file',
-                            'checkbox',
-                            'entry',
-                            'textarea',
-                            'medium-fixed-entry',
-                            'password'])):
-        # if we find both an 'id' and a 'default' attribute, or if we find
-        # a 'type' attribute matching one of the known attribute types, then
-        # we will parse out the data and append it to the response dictionary
-        if not 'default' in item:  # noqa : E713
-            item['default'] = ""
-=======
     if 'id' in item and (
         'default' in item
         or (
@@ -46,7 +27,6 @@
         # we will parse out the data and append it to the response dictionary
         if 'default' not in item:
             item['default'] = ''
->>>>>>> af3100ee
         resp[item['id']] = item['default']
 
     for key in item.keys():
@@ -55,17 +35,11 @@
         # editor data-structure.
         if key == 'modes':
             continue
-<<<<<<< HEAD
-        if (isinstance(item[key], list)
-                and len(item[key]) > 0
-                and isinstance(item[key][0], dict)):
-=======
         if (
             isinstance(item[key], list)
             and len(item[key]) > 0
             and isinstance(item[key][0], dict)
         ):
->>>>>>> af3100ee
             for i in item[key]:
                 resp = dict_merge(resp, policy_settings(i))
         if isinstance(item[key], dict):
