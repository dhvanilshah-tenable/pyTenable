'''
tags
====

The following methods allow for interaction into the Tenable.io
:devportal:`tagging <tags>` API endpoints.

Methods available on ``tio.tags``:

.. rst-class:: hide-signature
.. autoclass:: TagsAPI

    .. automethod:: create
    .. automethod:: create_category
    .. automethod:: delete
    .. automethod:: delete_category
    .. automethod:: details
    .. automethod:: details_category
    .. automethod:: edit
    .. automethod:: edit_category
    .. automethod:: list
    .. automethod:: list_categories
'''
<<<<<<< HEAD
import json
from tenable.utils import dict_merge
=======
>>>>>>> 59ee052b
from tenable.errors import UnexpectedValueError
from tenable.io.base import TIOEndpoint, TIOIterator

class TagsIterator(TIOIterator):
    '''
    The tags iterator provides a scalable way to work through tag list result
    sets of any size.  The iterator will walk through each page of data,
    returning one record at a time.  If it reaches the end of a page of
    records, then it will request the next page of information and then continue
    to return records from the next page (and the next, and the next) until the
    counter reaches the total number of records that the API has reported.

    Attributes:
        count (int): The current number of records that have been returned
        page (list):
            The current page of data being walked through.  pages will be
            cycled through as the iterator requests more information from the
            API.
        page_count (int): The number of record returned from the current page.
        total (int):
            The total number of records that exist for the current request.
    '''
    pass

class TagsAPI(TIOEndpoint):
    '''
    This will contain all methods related to tags
    '''
    _filterset_tags = {
        'value': {
            'operators': ['eq', 'match'], 'pattern': None, 'choices': None
        },
        'category_name': {
            'operators': ['eq', 'match'], 'pattern': None, 'choices': None
        },
        'description': {
            'operators': ['eq', 'match'], 'pattern': None, 'choices': None
        },
        'updated_at': {
            'operators': ['date-eq', 'date-gt', 'date-lt'], 'pattern': '\\d+', 'choices': None
        },
        'updated_by': {
            'operators': ['eq'], 'pattern': None
        }  # Add UUID regex here
    }
    _filterset_categories = {
        'name': {
            'operators': ['eq', 'match'], 'pattern': None, 'choices': None
        },
        'description': {
            'operators': ['eq', 'match'], 'pattern': None, 'choices': None
        },
        'created_at': {
            'operators': ['date-eq', 'date-gt', 'date-lt'], 'pattern': '\\d+', 'choices': None
        },
        'updated_at': {
            'operators': ['date-eq', 'date-gt', 'date-lt'], 'pattern': '\\d+', 'choices': None
        },
        'updated_by': {
            'operators': ['eq'], 'pattern': None, 'choices': None
<<<<<<< HEAD
        }  # Add UUID regex here
=======
        } # Add UUID regex here
>>>>>>> 59ee052b
    }

    def _permission_constructor(self, items):
        '''
        Simple current_domain_permission tuple expander. Also supports validation of values
        '''
        resp = list()
        for item in items:
            self._check('item', item, (tuple, dict))
            if isinstance(item, tuple):
                if len(item) == 3:
                    item = item + ([],)
                resp.append({
                    'id': self._check('id', item[0], 'uuid'),
                    "name": self._check('name', item[1], str),
                    "type": self._check('type', item[2], str,
                        choices=['user', 'group'], case='upper'),
                    "permissions": [
                        self._check('i', i, str,
                            choices=['ALL', 'CAN_EDIT', 'CAN_SET_PERMISSIONS'], case='upper')
                        for i in self._check('permissions', item[3], list)],
                })
            else:
                data = dict()
                data['id'] = self._check('id', item['id'], 'uuid')
                data['name'] = self._check('name', item['name'], str)
                data['type'] = self._check('type', item['type'], str,
                    choices=['user', 'group'], case='upper')
                data['permissions'] = [
                    self._check('i', i, str,
                        choices=['ALL', 'CAN_EDIT', 'CAN_SET_PERMISSIONS'], case='upper')
                    for i in self._check('permissions', item['permissions']
                        if 'permissions' in item else None, list,
                            default=list())]
                resp.append(data)

        return resp

    def _tag_value_constructor(self, filters, filterdefs, filter_type):
        '''
        A simple constructor to handle constructing the filter parameters for the
        create and edit tag value.
        '''
        filter_type = self._check('filter_type', filter_type, str,
            choices=['and', 'or'], default='and', case='lower')

        # created default dictionary for payload filters key
        payload_filters = dict({
            'asset': dict({
                filter_type: list()
            })
        })

        if len(filters) > 0:
            # run the filters through the filter parser and update payload_filters
            parsed_filters = self._parse_filters(filters, filterdefs, rtype='assets')['asset']
            payload_filters['asset'][filter_type] = parsed_filters

        return payload_filters

    def create(self, category, value, description=None, category_description=None,
               filters=None, filter_type=None, all_users_permissions=None,
               current_domain_permissions=None):
        '''
        Create a tag category/value pair

        :devportal:`tags: create-tag-value <tags-create-tag-value-1>`

        Args:
            category (str):
                The category name, or the category UUID.  If the category does
                not exist, then it will be created along with the new value.
            value (str):
                The value for the tag.
            category_description (str, optional):
                If the category is to be created, a description can be
                optionally provided.
            description (str, optional):
                A description for the Category/Value pair.
            filters (list, optional):
                Filters are list of tuples in the form of ('FIELD', 'OPERATOR', 'VALUE').
                Multiple filters can be used and will filter down the data
                for automatically applying the tag to asset.

                Examples:
                    - ``('distro', 'match', ['win', 'linux'])``
                    - ``('name', 'nmatch', 'home')``

                Note that multiple values can be passed in list of string format
            filter_type (str, optional):
                The filter_type operator determines how the filters are combined
                together.  ``and`` will inform the API that all of the filter
                conditions must be met whereas ``or`` would mean that if any of the
                conditions are met. Default is ``and``
            all_users_permissions (list, optional):
                List of the minimum set of permissions all users have on the current tag.
                Possible values are ALL, CAN_EDIT, and CAN_SET_PERMISSIONS.
            current_domain_permissions (list, optional):
                List of user and group-specific permissions for the current tag
                current_domain_permissions are list of tuples in the form of
                ('ID', 'NAME', 'TYPE', 'PERMISSIONS')
                the TYPE can be either `USER` or `GROUP` and
                the PERMISSIONS can be `ALL`, `CAN_EDIT` or `CAN_SET_PERMISSIONS`
                any one or all in list

                Examples:
                    - ``(uuid , 'user@company.com', 'USER', ['CAN_EDIT'])``

        Returns:
            :obj:`dict`:
                Tag value resource record

        Examples:
            Creating a new tag & Category:

            >>> tio.tags.create('Location', 'Chicago')

            Creating a new Tag value in the existing Location Category:

            >>> tio.tags.create('Location', 'New York')

            Creating a new Tag value in the existing Location Category
            and apply to assets dynamically:

            >>> tio.tags.create('Location', 'San Francisco',
            ...     filters=[('distro', 'match', ['win', 'linux'])])

            Creating a new Tag value in the existing Location Category
            and set permissions for users:

            >>> tio.tags.create('Location', 'Washington',
            ...     all_users_permissions=['CAN_EDIT'],
            ...     current_domain_permissions=[('c2f2d080-ac2b-4278-914b-29f148682ee1',
            ...         'user@company.com', 'USER', ['CAN_EDIT'])
            ...     ])

            Creating a new Tag Value within a Category by UUID:

            >>> tio.tags.create('00000000-0000-0000-0000-000000000000', 'Madison')
        '''
        all_permissions = ['ALL', 'CAN_EDIT', 'CAN_SET_PERMISSIONS', 'CAN_USE']
        payload = dict()

        # First lets see if the category is a UUID or a general string.  If its
        # a UUID, then we will pass the value of category into the category_uuid
        # parameter, if not (but is still a string), then we will pass into
        # category_name
        try:
            payload['category_uuid'] = self._check('category', category, 'uuid')
        except UnexpectedValueError:
            payload['category_name'] = self._check('category', category, str)

        payload['value'] = self._check('value', value, str)

        if description:
            payload['description'] = self._check('description', description, str)
        if category_description:
            payload['category_description'] = self._check(
                'category_description', category_description, str)
        if not current_domain_permissions:
            current_domain_permissions = list()

        payload['access_control'] = {
            # setting default current_user_permissions to all
            'current_user_permissions': all_permissions,

            # check and assign all_users_permissions
            'all_users_permissions': [
                self._check('i', i, str, choices=['ALL', 'CAN_EDIT', 'CAN_SET_PERMISSIONS'])
                for i in self._check('all_users_permissions', all_users_permissions, list,
                    default=list(), case='upper')],

            # run the current_domain_permissions through the permission_constructor
            'current_domain_permissions': self._permission_constructor(
                self._check('current_domain_permissions', current_domain_permissions, list)),
        }

        # if filters are defined, run the filters through the filter parser...
        if self._check('filters', filters, list):
            payload['filters'] = self._tag_value_constructor(
                filters, self._api.filters.asset_tag_filters(), filter_type)

        return self._api.post('tags/values', json=payload).json()

    def create_category(self, name, description=None):
        '''
        Creates a new category

        :devportal:`tags: create-category <tags-create-tag-category>`

        Args:
            name (str): The name of the category to create
            description (str, optional): Description for the category to create.

        Returns:
            :obj:`dict`:
                Tag category resource record

        Examples:
            >>> tio.tags.create_category('Location')
        '''
        payload = dict()
        payload['name'] = self._check('name', name, str)
        if description:
            payload['description'] = self._check('description', description, str)
        return self._api.post('tags/categories', json=payload).json()

    def delete(self, *tag_value_uuids):
        '''
        Deletes tag value(s).

        :devportal:`tag: delete tag value <tags-delete-tag-value>`

        Args:
            *tag_value_uuid (str):
                The unique identifier for the tag value to be deleted.

        Returns:
            :obj:`None`

        Examples:
            Deleting a single tag value:

            >>> tio.tags.delete('00000000-0000-0000-0000-000000000000')

            Deleting multiple tag values:

            >>> tio.tags.delete('00000000-0000-0000-0000-000000000000',
            ...     '10000000-0000-0000-0000-000000000001')
        '''
        if len(tag_value_uuids) <= 1:
            self._api.delete('tags/values/{}'.format(
                self._check('tag_value_uuid', tag_value_uuids[0], 'uuid')))
        else:
            self._api.post('tags/values/delete-requests',
                json={'values': [
                    self._check('tag_value_uuid', i, 'uuid') for i in tag_value_uuids
                ]})

    def delete_category(self, tag_category_uuid):
        '''
        Deletes a tag category.

        :devportal:`tag: delete tag category <tags-delete-tag-category>`

        Args:
            tag_category_uuid (str):
                The unique identifier for the tag category to be deleted.

        Returns:
            :obj:`None`

        Examples:
            >>> tio.tags.delete('00000000-0000-0000-0000-000000000000')
        '''
        self._api.delete('tags/categories/{}'.format(
            self._check('tag_category_uuid', tag_category_uuid, 'uuid')))

    def details(self, tag_value_uuid):
        '''
        Retrieves the details for a specific tag category/value pair.

        :devportal:`tag: tag details <tags-tag-value-details>`

        Args:
            tag_value_uuid (str):
                The unique identifier for the c/v pair

        Returns:
            :obj:`dict`:
                Tag value resource record

        Examples:
            >>> tio.tags.details('00000000-0000-0000-0000-000000000000')
        '''
        return self._api.get('tags/values/{}'.format(self._check(
            'tag_value_uuid', tag_value_uuid, 'uuid'))).json()

    def details_category(self, tag_category_uuid):
        '''
        Retrieves the details for a specific tag category.

        :devportal:`tag: tag category details <tags-tag-category-details>`

        Args:
            tag_category_uuid (str):
                The unique identifier for the category

        Returns:
            :obj:`dict`:
                Tag category resource record

        Examples:
            >>> tio.tags.details_category('00000000-0000-0000-0000-000000000000')
        '''
        return self._api.get('tags/categories/{}'.format(self._check(
            'tag_category_uuid', tag_category_uuid, 'uuid'))).json()

    def edit(self, tag_value_uuid, value=None, description=None, filters=None, filter_type=None,
             all_users_permissions=None, current_domain_permissions=None):
        '''
        Updates Tag category/value pair information.

        :devportal:`tag: edit tag value <tags-update-tag-value>`

        Args:
            tag_value_uuid (str):
                The unique identifier for the c/v pair to be edited.
            value (str, optional):
                The new name for the category value.
            description (str, optional):
                New description for the category value.
            filters (list, optional):
                Filters are list of tuples in the form of ('FIELD', 'OPERATOR', 'VALUE').
                Multiple filters can be used and will filter down the data
                for automatically applying the tag to asset.

                Examples::
                    - ``('distro', 'match', ['win', 'linux'])``
                    - ``('name', 'nmatch', 'home')``

                Note that multiple values can be passed in list of string format
            filter_type (str, optional):
                The filter_type operator determines how the filters are combined
                together.  ``and`` will inform the API that all of the filter
                conditions must be met whereas ``or`` would mean that if any of the
                conditions are met. Default is ``and``
            all_users_permissions (list, optional):
                List of the minimum set of permissions all users have on the current tag.
                Possible values are ALL, CAN_EDIT, and CAN_SET_PERMISSIONS.
            current_domain_permissions (list, optional):
                List of user and group-specific permissions for the current tag
                current_domain_permissions are list of tuples in the form of
                ('ID', 'NAME', 'TYPE', 'PERMISSIONS')
                the TYPE can be either `USER` or `GROUP` and
                the PERMISSIONS can be `ALL`, `CAN_EDIT` or `CAN_SET_PERMISSIONS`
                any one or all in list

                Examples::
                    - ``(uuid, 'user@company.com', 'USER', ['CAN_EDIT'])``

        Returns:
            :obj:`dict`:
                Tag value resource record.

        Examples:
            >>> tio.tags.edit('00000000-0000-0000-0000-000000000000',
            ...     name='NewValueName')
        '''
        payload = dict()
        payload['value'] = self._check('value', value, str)
        if description:
            payload['description'] = self._check('description', description, str)

        # get existing values of tag
        current = self.details(self._check('tag_value_uuid', tag_value_uuid, 'uuid'))
        current_access_control = current['access_control']

        # created copy of current access control which will be used
        # to compare any changes done in permissions
        access_control = current_access_control.copy()

        # initialize access controls
        payload['access_control'] = dict()

        # Set all users permission
        if all_users_permissions is not None:
            current_access_control['all_users_permissions'] = [
                self._check('i', i, str, choices=['ALL', 'CAN_EDIT', 'CAN_SET_PERMISSIONS'])
                for i in self._check('all_users_permissions', all_users_permissions, list,
                    case='upper')]

        # run current_domain_permissions through permission parser
        if current_domain_permissions is not None:
            current_access_control['current_domain_permissions'] = self._permission_constructor(
                current_domain_permissions)

        # update payload access control with new values
        payload['access_control'] = dict_merge(payload['access_control'], current_access_control)

        # We need to pick current value of version if available or set default value to 0
        # this value will be incremented when permissions are updated
        if 'version' in current['access_control']:
            current_version = current['access_control']['version']
        else:
            current_version = 0

        # version value must be incremented each time the permissions are updated
        if not payload['access_control'] == access_control:
            payload['access_control']['version'] = current_version + 1

        # if filters are defined, run the filters through the filter parser...
        # or else apply the filters that are available in current payload
        if filters is not None:
            self._check('filters', filters, list)
            payload['filters'] = self._tag_value_constructor(
                filters, self._api.filters.asset_tag_filters(), filter_type)
        elif 'filters' in current and current['filters']:
            # current value in filters are in form of string.
            # we have to first convert it into dict() form before applying
            current['filters']['asset'] = json.loads(current['filters']['asset'])
            payload['filters'] = current['filters']

        return self._api.put('tags/values/{}'.format(self._check(
            'tag_value_uuid', tag_value_uuid, 'uuid')), json=payload).json()

    def edit_category(self, tag_category_uuid, name=None, description=None):
        '''
        Updates Tag category information.

        :devportal:`tag: edit tag category <tags-edit-tag-category>`

        Args:
            tag_category_uuid (str):
                The unique identifier for the category to be edited.
            name (str, optional):
                The new name for the category.
            description (str, optional):
                New description for the category.

        Returns:
            :obj:`dict`:
                Tag category resource record.

        Examples:
            >>> tio.tags.edit_category('00000000-0000-0000-0000-000000000000',
            ...     name='NewValueName')
        '''
        payload = dict()
        payload['name'] = self._check('name', name, str)
        if description:
            payload['description'] = self._check('description', description, str)
        return self._api.put('tags/categories/{}'.format(self._check(
            'tag_category_uuid', tag_category_uuid, 'uuid')), json=payload).json()

    def _tag_list_constructor(self, filters, filterdefs, filter_type, sort):
        '''
        A simple constructor to handle constructing the query parameters for the
        list and list_category methods.
        '''
        query = self._parse_filters(filters, filterdefs, rtype='colon')
        if filter_type:
            query['ft'] = self._check('filter_type', filter_type, str,
                choices=['AND', 'OR'], case='upper')
        if sort and self._check('sort', sort, tuple):
            query['sort'] = ','.join(['{}:{}'.format(
                self._check('sort_field', i[0], str, choices=[k for k in filterdefs.keys()]),
                self._check('sort_direction', i[1], str, choices=['asc', 'desc'])
            ) for i in sort])
        return query

    def list(self, *filters, **kw):
        '''
        Retrieves a list of tag category/value pairs based off of the filters
        defined within the query.

        :devportal:`tags: list tags <tags-list-tag-values>`

        Args:
            *filters (tuple, optional):
                A defined filter tuple consisting of the name, operator, and
                value.  Example: ``('category_name', 'eq', 'Location')``.
            filter_type (str, optional):
                If multiple filters are defined, the filter_type toggles the
                behavior as to how these filters are used.  Either all of the
                filters have to match (``AND``) or any of the filters have to
                match (``OR``).  If not specified, the default behavior is to
                assume filter_type is ``AND``.
            limit (int, optional):
                How many records should be returned in a given page.  If nothing
                is set, it will default to 1000 records.
            pages (int, optional):
                How many pages of data would you like to request?
            offset (int, optional):
                How many records to skip before returning results.  If nothing
                is set, it will default to 0.
            sort (tuple, optional):
                A tuple of tuples identifying the the field and sort order of
                the field.

        Returns:
            :obj:`TagIterator`:
                An iterator that handles the pagination of the results

        Examples:
            Return all of the Tag Values:

            >>> for tag in tio.tags.list():
            ...     pprint(tag)

            Return all of the Tags of the Location category:

            >>> for tag in tio.tags.list(('category_name', 'eq', 'Location')):
            ...     pprint(tag)
        '''
        query = self._tag_list_constructor(filters, self._filterset_tags,
            kw['filter_type'] if 'filter_type' in kw else None,
            kw['sort'] if 'sort' in kw else None)
        return TagsIterator(self._api,
            _limit=self._check('limit', kw.get('limit', 1000), int),
            _offset=self._check('offset', kw.get('offset', 0), int),
            _pages_total=self._check('pages', kw.get('pages'), int),
            _query=query,
            _path='tags/values',
            _resource='values'
        )

    def list_categories(self, *filters, **kw):
        '''
        Retrieves a list of tag categories based off of the filters defined
        within the query.

        :devportal:`tags: list categories <tags-list-tag-categories>`

        Args:
            *filters (tuple, optional):
                A defined filter tuple consisting of the name, operator, and
                value.  Example: ``('name', 'eq', 'Location')``.
            filter_type (str, optional):
                If multiple filters are defined, the filter_type toggles the
                behavior as to how these filters are used.  Either all of the
                filters have to match (``AND``) or any of the filters have to
                match (``OR``).  If not specified, the default behavior is to
                assume filter_type is ``AND``.
            limit (int, optional):
                How many records should be returned in a given page.  If nothing
                is set, it will default to 1000 records.
            pages (int, optional):
                How many pages of data would you like to request?
            offset (int, optional):
                How many records to skip before returning results.  If nothing
                is set, it will default to 0.
            sort (tuple, optional):
                A tuple of tuples identifying the the field and sort order of
                the field.

        Returns:
            :obj:`TagIterator`:
                An iterator that handles the pagination of the results

        Examples:
            Return all of the Tag Categories:

            >>> for tag in tio.tags.list_categories():
            ...     pprint(tag)

            Return all of the Tags of the Location category:

            >>> for tag in tio.tags.list_categories(
            ...   ('name', 'eq', 'Location')):
            ...     pprint(tag)
        '''
        query = self._tag_list_constructor(filters, self._filterset_categories,
            kw['filter_type'] if 'filter_type' in kw else None,
            kw['sort'] if 'sort' in kw else None)
        return TagsIterator(self._api,
            _limit=self._check('limit', kw.get('limit', 1000), int),
            _offset=self._check('offset', kw.get('offset', 0), int),
            _pages_total=self._check('pages', kw.get('pages'), int),
            _query=query,
            _path='tags/categories',
            _resource='categories'
        )

    def assign(self, assets, tags):
        '''
        Assigns the tag category/value pairs defined to the assets defined.

        :devportal:`tags: assign tags <tags-assign-asset-tags>`

        Args:
            assets (list):
                A list of Asset UUIDs.
            tags (list):
                A list of tag category/value pair UUIDs.

        Returns:
            :obj:`str`:
                Job UUID of the assignment job.

        Examples:
            >>> tio.tags.assign(
            ...     assets=['00000000-0000-0000-0000-000000000000'],
            ...     tags=['00000000-0000-0000-0000-000000000000'])
        '''
        self._check('assets', assets, list)
        self._check('tags', tags, list)
        return self._api.post('tags/assets/assignments', json={
            'action': 'add',
            'assets': [self._check('asset', a, 'uuid') for a in assets],
            'tags': [self._check('tag', t, 'uuid') for t in tags],
        }).json()['job_uuid']

    def unassign(self, assets, tags):
        '''
        Un-assigns the tag category/value pairs defined to the assets defined.

        :devportal:`tags: assign tags <tags-assign-asset-tags>`

        Args:
            assets (list):
                A list of Asset UUIDs.
            tags (list):
                A list of tag category/value pair UUIDs.

        Returns:
            :obj:`str`:
                Job UUID of the un-assignment job.

        Examples:
            >>> tio.tags.unassign(
            ...     assets=['00000000-0000-0000-0000-000000000000'],
            ...     tags=['00000000-0000-0000-0000-000000000000'])
        '''
        self._check('assets', assets, list)
        self._check('tags', tags, list)
        return self._api.post('tags/assets/assignments', json={
            'action': 'remove',
            'assets': [self._check('asset', a, 'uuid') for a in assets],
            'tags': [self._check('tag', t, 'uuid') for t in tags],
        }).json()['job_uuid']<|MERGE_RESOLUTION|>--- conflicted
+++ resolved
@@ -21,11 +21,8 @@
     .. automethod:: list
     .. automethod:: list_categories
 '''
-<<<<<<< HEAD
 import json
 from tenable.utils import dict_merge
-=======
->>>>>>> 59ee052b
 from tenable.errors import UnexpectedValueError
 from tenable.io.base import TIOEndpoint, TIOIterator
 
@@ -86,11 +83,7 @@
         },
         'updated_by': {
             'operators': ['eq'], 'pattern': None, 'choices': None
-<<<<<<< HEAD
-        }  # Add UUID regex here
-=======
         } # Add UUID regex here
->>>>>>> 59ee052b
     }
 
     def _permission_constructor(self, items):
