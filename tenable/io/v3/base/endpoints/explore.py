'''
Base Explore Endpoint Class
'''
import time
from typing import Union
from uuid import UUID

from requests import Response

from tenable.base.endpoint import APIEndpoint
<<<<<<< HEAD
from tenable.io.v3.base.iterators.search_iterator import SearchIterator
=======
from tenable.io.v3.base.iterators.explore_iterator import (ExploreIterator,
                                                           SearchIterator)
>>>>>>> 31c801dc
from tenable.io.v3.base.schema.explore.search import SearchSchema
from tenable.io.v3.base.iterators.search_iterator import SearchIterator

class ExploreBaseEndpoint(APIEndpoint):
    _conv_json = False

    def details(self, obj_id: Union[str, UUID]) -> dict:
        '''
        Gets the details for the specified id.

        Args:
            obj_id:
                The unique identifier for the records to be retrieved.

        Returns:
            dict:
                The requested object

        Example:

            >>> tio.{PATHWAY}.details('00000000-0000-0000-0000-000000000000')
        '''
        return self._get(obj_id, conv_json=self._conv_json)

    def search(self,
               *,
               resource: str,
               api_path: str,
               is_sort_with_prop: bool = True,
               return_resp: bool = False,
               iterator_cls: ExploreIterator = SearchIterator,
               schema_cls: SearchSchema = SearchSchema,
               **kwargs
               ) -> Union[Response, ExploreIterator]:
        '''
        Initiate a search

        Args:
            resource (str):
                The json key to fetch the data from response
            api_path (str):
                API path for search endpoint
            is_sort_with_prop (bool):
                If set to True sort structure will be in form of
                {'property':'field_name','order': 'asc'} else
                {'field_name': 'asc'}
            fields (list):
                The list of field names to return.
                Example:
                    - ``['field1', 'field2']``
            sort (list(tuple)):
                A list of dictionaries describing how to sort the data
                that is to be returned.
                Examples:
                    - ``[{'last_observed': 'desc'}]``
            filter (tuple, dict):
                A nestable filter object detailing how to filter the results
                down to the desired subset.

                Examples:
                    >>> ('or', ('and', ('test', 'oper', '1'),
                                   ('test', 'oper', '2')
                            ),
                    'and', ('test', 'oper', 3)
                   )
                    >>> {'or': [
                    {'and': [
                        {'value': '1', 'operator': 'oper', 'property': '1'},
                        {'value': '2', 'operator': 'oper', 'property': '2'}
                        ]
                    }],
                    'and': [
                        {'value': '3', 'operator': 'oper', 'property': 3}
                        ]
                    }

                As the filters may change and sortable fields may change over
                time, it's highly recommended that you look at the output of
                the :py:meth:`tio.v3.vm.filters.asset_filters()`
                endpoint to get more details.
            limit (int):
                How many objects should be returned in each request.
                 Default is 1000.
            next (str):
                The pagination token to use when requesting the next page of
                results.  This token is presented in the previous response.
            return_resp (bool):
                If set to true, will override the default behavior to return
                an iterable and will instead return the results for the
                specific page of data.
            return_csv (bool):
                If set to true, It wil return the CSV Iteratble
            iterator_cls:
                If specified, will override the default iterator class that
                will be used for instantiating the iterator.
            schema_cls:
                If specified, will override the default schema class that
                will be used to validate the

        Returns:
            Iterable:
                The iterable that handles the pagination and potentially
                async requests for the job.
            requests.Response:
                If ``return_json`` was set to ``True``, then a response
                object is instead returned instead of an iterable.

        '''
<<<<<<< HEAD
        kwargs['fields'] = fields
        kwargs['sort'] = sort
        kwargs['filter'] = filter
        kwargs['limit'] = limit
        kwargs['next'] = next
        if not schema_cls:
            schema_cls = SearchSchema
        if not iterator_cls:
            iterator_cls = SearchIterator
        schema = schema_cls()
=======
        schema = schema_cls(
            context={'is_sort_with_prop': is_sort_with_prop})
        return_csv = kwargs.pop('return_csv', False)
>>>>>>> 31c801dc
        payload = schema.dump(schema.load(kwargs))

        if return_resp:
            headers = {}
            if return_csv:
                headers = {'Accept': 'text/csv'}
            return self._api.post(
                api_path,
                json=payload,
                headers=headers
            )
        return iterator_cls(
            self._api,
            _path=api_path,
            _resource=resource,
            _payload=payload
        )

    def search_results(self, search_id: str, wait_for_results: bool = True):
        '''
        '''
        resp = self._get(f'search/{search_id}')
        if resp.status_code == 202:
            retry_after = resp.headers.get('retry-after', 10)
            search_id = resp.headers.get('request-result-id', search_id)
        if wait_for_results:
            time.sleep(retry_after)
            return self.search_results(search_id, wait_for_results=True)
        return resp<|MERGE_RESOLUTION|>--- conflicted
+++ resolved
@@ -8,14 +8,10 @@
 from requests import Response
 
 from tenable.base.endpoint import APIEndpoint
-<<<<<<< HEAD
-from tenable.io.v3.base.iterators.search_iterator import SearchIterator
-=======
 from tenable.io.v3.base.iterators.explore_iterator import (ExploreIterator,
                                                            SearchIterator)
->>>>>>> 31c801dc
 from tenable.io.v3.base.schema.explore.search import SearchSchema
-from tenable.io.v3.base.iterators.search_iterator import SearchIterator
+
 
 class ExploreBaseEndpoint(APIEndpoint):
     _conv_json = False
@@ -122,22 +118,9 @@
                 object is instead returned instead of an iterable.
 
         '''
-<<<<<<< HEAD
-        kwargs['fields'] = fields
-        kwargs['sort'] = sort
-        kwargs['filter'] = filter
-        kwargs['limit'] = limit
-        kwargs['next'] = next
-        if not schema_cls:
-            schema_cls = SearchSchema
-        if not iterator_cls:
-            iterator_cls = SearchIterator
-        schema = schema_cls()
-=======
         schema = schema_cls(
             context={'is_sort_with_prop': is_sort_with_prop})
         return_csv = kwargs.pop('return_csv', False)
->>>>>>> 31c801dc
         payload = schema.dump(schema.load(kwargs))
 
         if return_resp:
