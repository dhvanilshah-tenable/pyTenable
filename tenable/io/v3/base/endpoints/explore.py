'''
Base Explore Endpoint Class
'''
import time
from typing import Dict, List, Union
from uuid import UUID

from requests import Response

from tenable.base.endpoint import APIEndpoint
from tenable.io.v3.base.iterators.explore_iterator import (ExploreIterator,
                                                           SearchIterator)
from tenable.io.v3.base.schema.explore.filters import ParseFilterSchema
from tenable.io.v3.base.schema.explore.search import SearchSchema


class ExploreBaseEndpoint(APIEndpoint):
    _conv_json = False

<<<<<<< HEAD
    @staticmethod
    def _parse_filters(finput: List,
                       filterset: Dict = None,
                       rtype: str = 'sjson') -> Dict:
        '''
        A centralized method to parse and munge the filter tuples into the
        anticipates response.

        Args:
            finput (list): The list of filter tuples
            filterset (dict): The response of the allowed filters
            rtype (str, optional):
                The filter format.  Allowed types are 'json', 'sjson',
                'accessgroup', and 'colon'.  JSON is just a simple JSON list of
                dictionaries. SJSON format is effectively serialized JSON into
                the query params. COLON format denotes a colon-delimited
                format.

        Returns:
            dict:
                The query parameters in the anticipated dictionary format to
                feed to requests.
        '''
        resp = dict()

        for f in finput:
            # First we need to validate the inputs are correct. We will do that
            # by comparing the filter to the filterset data we have and compare
            # the operators and values to make sure that the input is expected.
            schema = ParseFilterSchema(
                context={
                    'filter_set': filterset
                }
            )
            data = schema.dump(schema.load({
                'filter_name': f[0],
                'filter_operator': f[1],
                'filter_value': f[2]
            }))

            fname = data['filter_name']
            foper = data['filter_operator']
            fval = data['filter_value']

            if rtype not in ['accessgroup']:
                fval = ','.join(fval)

            if rtype == 'sjson':
                # For the serialized JSON format, we will need to generate the
                # expanded input for each filter
                i = finput.index(f)
                resp['filter.{}.filter'.format(i)] = fname
                resp['filter.{}.quality'.format(i)] = foper
                resp['filter.{}.value'.format(i)] = fval
            elif rtype == 'json':
                # for standard JSON formats, we will simply build a 'filters'
                # list and store the information there.
                if 'filters' not in resp:
                    resp['filters'] = list()
                resp['filters'].append({
                    'filter': fname,
                    'quality': foper,
                    'value': fval
                })
            elif rtype == 'colon':
                # for the colon-delimited format, we simply need to generate
                # the filter as NAME:OPER:VAL and dump it all into a field
                # named f.
                if 'f' not in resp:
                    resp['f'] = list()
                resp['f'].append('{}:{}:{}'.format(fname, foper, fval))
            elif rtype == 'accessgroup':
                # For the access group format, we will instead use the format
                # of "terms", "type", and "operator".  Further all terms must
                # be a list of strings.
                if 'rules' not in resp:
                    resp['rules'] = list()
                resp['rules'].append({
                    'operator': foper,
                    'terms': fval,
                    'type': fname
                })
            elif rtype == 'assets':
                # For the asset format, we will instead use the format of
                # "field", "operator", and "value". Further all terms must be a
                # list of strings.
                if 'asset' not in resp:
                    resp['asset'] = list()
                resp['asset'].append({
                    'field': fname,
                    'operator': foper,
                    'value': fval
                })
        return resp

    def details(self, obj_id: Union[str, UUID]) -> dict:
=======
    def _details(self, obj_id: Union[str, UUID]) -> dict:
>>>>>>> a05f37fb
        '''
        Gets the details for the specified id.

        Args:
            obj_id:
                The unique identifier for the records to be retrieved.

        Returns:
            dict:
                The requested object

        Example:

            >>> tio.{PATHWAY}.details('00000000-0000-0000-0000-000000000000')
        '''
        return self._get(obj_id, conv_json=self._conv_json)

    def _search(self,
                *,
                resource: str,
                api_path: str,
                is_sort_with_prop: bool = True,
                return_resp: bool = False,
                iterator_cls: ExploreIterator = SearchIterator,
                schema_cls: SearchSchema = SearchSchema,
                **kwargs
                ) -> Union[Response, ExploreIterator]:
        '''
        Initiate a search

        Args:
            resource (str):
                The json key to fetch the data from response
            api_path (str):
                API path for search endpoint
            is_sort_with_prop (bool):
                If set to True sort structure will be in form of
                {'property':'field_name','order': 'asc'} else
                {'field_name': 'asc'}
            fields (list):
                The list of field names to return.
                Example:
                    - ``['field1', 'field2']``
            sort (list(tuple)):
                A list of dictionaries describing how to sort the data
                that is to be returned.
                Examples:
                    - ``[{'last_observed': 'desc'}]``
            filter (tuple, dict):
                A nestable filter object detailing how to filter the results
                down to the desired subset.

                Examples:
                    >>> ('or', ('and', ('test', 'oper', '1'),
                                   ('test', 'oper', '2')
                            ),
                    'and', ('test', 'oper', 3)
                   )
                    >>> {'or': [
                    {'and': [
                        {'value': '1', 'operator': 'oper', 'property': '1'},
                        {'value': '2', 'operator': 'oper', 'property': '2'}
                        ]
                    }],
                    'and': [
                        {'value': '3', 'operator': 'oper', 'property': 3}
                        ]
                    }

                As the filters may change and sortable fields may change over
                time, it's highly recommended that you look at the output of
                the :py:meth:`tio.v3.vm.filters.asset_filters()`
                endpoint to get more details.
            limit (int):
                How many objects should be returned in each request.
                 Default is 1000.
            next (str):
                The pagination token to use when requesting the next page of
                results.  This token is presented in the previous response.
            return_resp (bool):
                If set to true, will override the default behavior to return
                an iterable and will instead return the results for the
                specific page of data.
            return_csv (bool):
                If set to true, It wil return the CSV Iteratble
            iterator_cls:
                If specified, will override the default iterator class that
                will be used for instantiating the iterator.
            schema_cls:
                If specified, will override the default schema class that
                will be used to validate the

        Returns:
            Iterable:
                The iterable that handles the pagination and potentially
                async requests for the job.
            requests.Response:
                If ``return_json`` was set to ``True``, then a response
                object is instead returned instead of an iterable.

        '''
        schema = schema_cls(
            context={'is_sort_with_prop': is_sort_with_prop})
        return_csv = kwargs.pop('return_csv', False)
        payload = schema.dump(schema.load(kwargs))

        if return_resp:
            headers = {}
            if return_csv:
                headers = {'Accept': 'text/csv'}
            return self._api.post(
                api_path,
                json=payload,
                headers=headers
            )
        return iterator_cls(
            self._api,
            _path=api_path,
            _resource=resource,
            _payload=payload
        )

    def _search_results(self, search_id: str, wait_for_results: bool = True):
        '''
        '''
        resp = self._get(f'search/{search_id}')
        if resp.status_code == 202:
            retry_after = resp.headers.get('retry-after', 10)
            search_id = resp.headers.get('request-result-id', search_id)
        if wait_for_results:
            time.sleep(retry_after)
            return self._search_results(search_id, wait_for_results=True)
        return resp<|MERGE_RESOLUTION|>--- conflicted
+++ resolved
@@ -2,7 +2,7 @@
 Base Explore Endpoint Class
 '''
 import time
-from typing import Dict, List, Union
+from typing import Union
 from uuid import UUID
 
 from requests import Response
@@ -10,113 +10,13 @@
 from tenable.base.endpoint import APIEndpoint
 from tenable.io.v3.base.iterators.explore_iterator import (ExploreIterator,
                                                            SearchIterator)
-from tenable.io.v3.base.schema.explore.filters import ParseFilterSchema
 from tenable.io.v3.base.schema.explore.search import SearchSchema
 
 
 class ExploreBaseEndpoint(APIEndpoint):
     _conv_json = False
 
-<<<<<<< HEAD
-    @staticmethod
-    def _parse_filters(finput: List,
-                       filterset: Dict = None,
-                       rtype: str = 'sjson') -> Dict:
-        '''
-        A centralized method to parse and munge the filter tuples into the
-        anticipates response.
-
-        Args:
-            finput (list): The list of filter tuples
-            filterset (dict): The response of the allowed filters
-            rtype (str, optional):
-                The filter format.  Allowed types are 'json', 'sjson',
-                'accessgroup', and 'colon'.  JSON is just a simple JSON list of
-                dictionaries. SJSON format is effectively serialized JSON into
-                the query params. COLON format denotes a colon-delimited
-                format.
-
-        Returns:
-            dict:
-                The query parameters in the anticipated dictionary format to
-                feed to requests.
-        '''
-        resp = dict()
-
-        for f in finput:
-            # First we need to validate the inputs are correct. We will do that
-            # by comparing the filter to the filterset data we have and compare
-            # the operators and values to make sure that the input is expected.
-            schema = ParseFilterSchema(
-                context={
-                    'filter_set': filterset
-                }
-            )
-            data = schema.dump(schema.load({
-                'filter_name': f[0],
-                'filter_operator': f[1],
-                'filter_value': f[2]
-            }))
-
-            fname = data['filter_name']
-            foper = data['filter_operator']
-            fval = data['filter_value']
-
-            if rtype not in ['accessgroup']:
-                fval = ','.join(fval)
-
-            if rtype == 'sjson':
-                # For the serialized JSON format, we will need to generate the
-                # expanded input for each filter
-                i = finput.index(f)
-                resp['filter.{}.filter'.format(i)] = fname
-                resp['filter.{}.quality'.format(i)] = foper
-                resp['filter.{}.value'.format(i)] = fval
-            elif rtype == 'json':
-                # for standard JSON formats, we will simply build a 'filters'
-                # list and store the information there.
-                if 'filters' not in resp:
-                    resp['filters'] = list()
-                resp['filters'].append({
-                    'filter': fname,
-                    'quality': foper,
-                    'value': fval
-                })
-            elif rtype == 'colon':
-                # for the colon-delimited format, we simply need to generate
-                # the filter as NAME:OPER:VAL and dump it all into a field
-                # named f.
-                if 'f' not in resp:
-                    resp['f'] = list()
-                resp['f'].append('{}:{}:{}'.format(fname, foper, fval))
-            elif rtype == 'accessgroup':
-                # For the access group format, we will instead use the format
-                # of "terms", "type", and "operator".  Further all terms must
-                # be a list of strings.
-                if 'rules' not in resp:
-                    resp['rules'] = list()
-                resp['rules'].append({
-                    'operator': foper,
-                    'terms': fval,
-                    'type': fname
-                })
-            elif rtype == 'assets':
-                # For the asset format, we will instead use the format of
-                # "field", "operator", and "value". Further all terms must be a
-                # list of strings.
-                if 'asset' not in resp:
-                    resp['asset'] = list()
-                resp['asset'].append({
-                    'field': fname,
-                    'operator': foper,
-                    'value': fval
-                })
-        return resp
-
-    def details(self, obj_id: Union[str, UUID]) -> dict:
-=======
     def _details(self, obj_id: Union[str, UUID]) -> dict:
->>>>>>> a05f37fb
         '''
         Gets the details for the specified id.
 
